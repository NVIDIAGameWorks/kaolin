import os
import io
from torch.utils.cpp_extension import BuildExtension, CUDAExtension, CppExtension
from setuptools import setup, find_packages
import numpy as np


cwd = os.path.dirname(os.path.abspath(__file__))


PACKAGE_NAME = 'kaolin'
VERSION = '0.1.0'
DESCRIPTION = 'Kaolin: A PyTorch library for accelerating 3D deep learning research'
URL = 'https://github.com/NVIDIAGameWorks/kaolin'
AUTHOR = 'NVIDIA'
LICENSE = 'Apache License 2.0'
DOWNLOAD_URL = ''
LONG_DESCRIPTION = """
Kaolin is a PyTorch library aiming to accelerate 3D deep learning research. Kaolin provides efficient implementations
of differentiable 3D modules for use in deep learning systems. With functionality to load and preprocess several popular
3D datasets, and native functions to manipulate meshes, pointclouds, signed distance functions, and voxel grids, Kaolin
mitigates the need to write wasteful boilerplate code. Kaolin packages together several differentiable graphics modules
including rendering, lighting, shading, and view warping. Kaolin also supports an array of loss functions and evaluation
metrics for seamless evaluation and provides visualization functionality to render the 3D results. Importantly, we curate
a comprehensive model zoo comprising many state-of-the-art 3D deep learning architectures, to serve as a starting point
for future research endeavours.
"""


# Get version number from version.py
version = {}
with open("kaolin/version.py") as fp:
    exec(fp.read(), version)

def build_deps():
    print('Building nv-usd...')
    os.system('./buildusd.sh')


def read(*names, **kwargs):
    with io.open(
            os.path.join(os.path.dirname(__file__), *names),
            encoding=kwargs.get('encoding', 'utf8')
    ) as fp:
        return fp.read()


<<<<<<< HEAD
def get_extensions():
    use_cython = os.getenv('USE_CYTHON')
    ext = '.pyx' if use_cython else '.cpp'
    cython_extensions = [
        CppExtension(
            'kaolin.triangle_hash',
            sources=[
                f'kaolin/cython/triangle_hash{ext}'
            ],
        ),
        CppExtension(
            'kaolin.triangle_hash',
            sources=[
                f'kaolin/cython/triangle_hash{ext}'
            ],
        ),
        CppExtension(
            'kaolin.mise',
            sources=[
                f'kaolin/cython/mise{ext}'
            ],
        ),
        CppExtension(
            'kaolin.mcubes',
            sources=[
                f'kaolin/cython/mcubes{ext}',
                'kaolin/cython/pywrapper.cpp',
                'kaolin/cython/marchingcubes.cpp'
            ],
            extra_compile_args=['-std=c++11'],
        ),
        CppExtension(
            'kaolin.nnsearch',
            sources=[
                f'kaolin/cython/nnsearch{ext}'
            ],
        ),
    ]

    cuda_extensions = [
        CUDAExtension('kaolin.cuda.load_textures', [
            'kaolin/cuda/load_textures_cuda.cpp',
            'kaolin/cuda/load_textures_cuda_kernel.cu',
        ]),
        CUDAExtension('kaolin.cuda.sided_distance', [
            'kaolin/cuda/sided_distance.cpp',
            'kaolin/cuda/sided_distance_cuda.cu',
        ]),
        CUDAExtension('kaolin.cuda.furthest_point_sampling', [
            'kaolin/cuda/furthest_point_sampling.cpp',
            'kaolin/cuda/furthest_point_sampling_cuda.cu',
        ]),
        CUDAExtension('kaolin.cuda.ball_query', [
            'kaolin/cuda/ball_query.cpp',
            'kaolin/cuda/ball_query_cuda.cu',
        ]),
        CUDAExtension('kaolin.cuda.three_nn', [
            'kaolin/cuda/three_nn.cpp',
            'kaolin/cuda/three_nn_cuda.cu',
        ]),
        CUDAExtension('kaolin.cuda.tri_distance', [
            'kaolin/cuda/triangle_distance.cpp',
            'kaolin/cuda/triangle_distance_cuda.cu',
        ]),
        CUDAExtension('kaolin.cuda.mesh_intersection', [
            'kaolin/cuda/mesh_intersection.cpp',
            'kaolin/cuda/mesh_intersection_cuda.cu',
        ]),
        CUDAExtension('kaolin.graphics.nmr.cuda.rasterize_cuda', [
            'kaolin/graphics/nmr/cuda/rasterize_cuda.cpp',
            'kaolin/graphics/nmr/cuda/rasterize_cuda_kernel.cu',
        ]),
=======
requirements = [
    'matplotlib<3.0.0',
    'scikit-image',
    'shapely',
    'trimesh>=3.0',
    'scipy',
    'sphinx==2.2.0',    # pinned to resolve issue with docutils 0.16b0.dev
    # 'sphinx_rtd_theme',
    'pytest>=4.6',
    'pytest-cov>=2.7',
    'tqdm',
    'pytest',
    'pptk',
    'Cython',
    'autopep8',
    'flake8',
]


if __name__ == '__main__':

    build_deps()
    setup(
        # Metadata
        name=package_name,
        version=version,
        author='nvidia',
        description='Kaolin: A PyTorch library for accelerating 3D deep learning research',
        url='',
        long_description='',
        license='',
        python_requires='>3.6',

        # Package info
        packages=find_packages(exclude=('docs', 'test', 'examples')),

        zip_safe=True,
        install_requires=requirements
        # ext_modules=ext_modules,
        # cmdclass = {'build_ext': BuildExtension}

    )

    import torch
    from torch.utils.cpp_extension import BuildExtension, CUDAExtension
    import Cython
    from Cython.Build import cythonize
    import numpy as np

    triangle_hash_module = Extension(
        'kaolin.triangle_hash',
        sources=[
            'kaolin/cython/triangle_hash.pyx'
        ],
        include_dirs=[np.get_include()],
        # libraries=['m']
    )

    mise_module = Extension(
        'kaolin.mise',
        sources=[
            'kaolin/cython/mise.pyx'
        ],
        # libraries=['m'],
        include_dirs=[np.get_include()]
    )
    mcubes_module = Extension(
        'kaolin.mcubes',
        sources=[
            'kaolin/cython/mcubes.pyx',
            'kaolin/cython/pywrapper.cpp',
            'kaolin/cython/marchingcubes.cpp'
        ],
        language='c++',
        extra_compile_args=['-std=c++11'],
        include_dirs=[np.get_include()]
    )
    nnsearch_module = Extension(
        'kaolin.nnsearch',
        sources=[
            'kaolin/cython/nnsearch.pyx'
        ],
        include_dirs=[np.get_include()]
    )

    ext_modules = [
        triangle_hash_module,
        mise_module,
        mcubes_module,
        nnsearch_module,
>>>>>>> 5b38634b
    ]
    
    # If building with readthedocs, don't compile CUDA extensions
    if os.getenv('READTHEDOCS') != 'True':
        ext_modules += [
            CUDAExtension('kaolin.cuda.load_textures', [
                'kaolin/cuda/load_textures_cuda.cpp',
                'kaolin/cuda/load_textures_cuda_kernel.cu',
            ]),
            CUDAExtension('kaolin.cuda.sided_distance', [
                'kaolin/cuda/sided_distance.cpp',
                'kaolin/cuda/sided_distance_cuda.cu',
            ]),
            CUDAExtension('kaolin.cuda.furthest_point_sampling', [
                'kaolin/cuda/furthest_point_sampling.cpp',
                'kaolin/cuda/furthest_point_sampling_cuda.cu',
            ]),
            CUDAExtension('kaolin.cuda.ball_query', [
                'kaolin/cuda/ball_query.cpp',
                'kaolin/cuda/ball_query_cuda.cu',
            ]),
            CUDAExtension('kaolin.cuda.three_nn', [
                'kaolin/cuda/three_nn.cpp',
                'kaolin/cuda/three_nn_cuda.cu',
            ]),
            CUDAExtension('kaolin.cuda.tri_distance', [
                'kaolin/cuda/triangle_distance.cpp',
                'kaolin/cuda/triangle_distance_cuda.cu',
            ]),
            CUDAExtension('kaolin.cuda.mesh_intersection', [
                'kaolin/cuda/mesh_intersection.cpp',
                'kaolin/cuda/mesh_intersection_cuda.cu',
            ]),
            CUDAExtension('kaolin.graphics.nmr.cuda.rasterize_cuda', [
                'kaolin/graphics/nmr/cuda/rasterize_cuda.cpp',
                'kaolin/graphics/nmr/cuda/rasterize_cuda_kernel.cu',
            ])]

    if use_cython:
        from Cython.Build import cythonize
        from Cython.Compiler import Options
        compiler_directives = Options.get_directive_defaults()
        compiler_directives["emit_code_comments"] = False
        cython_extensions = cythonize(cython_extensions, language='c++',
                                      compiler_directives=compiler_directives)

    return cython_extensions + cuda_extensions


cwd = os.path.dirname(os.path.abspath(__file__))

def get_requirements():
    return [
        'matplotlib<3.0.0',
        'scikit-image',
        'shapely',
        'trimesh>=3.0',
        'scipy',
        'sphinx',
        'pytest>=4.6',
        'pytest-cov>=2.7',
        'tqdm',
        'pytest',
        'pptk',
        'autopep8',
        'flake8',
    ]


if __name__ == '__main__':
    build_deps()
    setup(
        # Metadata
        name=PACKAGE_NAME,
        version=version['__version__'],
        author=AUTHOR,
        description=DESCRIPTION,
        url=URL,
        long_description=LONG_DESCRIPTION,
        license=LICENSE,
        python_requires='>3.6',

        # Package info
        packages=find_packages(exclude=('docs', 'test', 'examples')),
        install_requires=get_requirements(),
        zip_safe=True,
        ext_modules=get_extensions(),
        include_dirs=[np.get_include()],
        cmdclass={'build_ext': BuildExtension}
    )<|MERGE_RESOLUTION|>--- conflicted
+++ resolved
@@ -45,7 +45,6 @@
         return fp.read()
 
 
-<<<<<<< HEAD
 def get_extensions():
     use_cython = os.getenv('USE_CYTHON')
     ext = '.pyx' if use_cython else '.cpp'
@@ -84,137 +83,10 @@
             ],
         ),
     ]
-
-    cuda_extensions = [
-        CUDAExtension('kaolin.cuda.load_textures', [
-            'kaolin/cuda/load_textures_cuda.cpp',
-            'kaolin/cuda/load_textures_cuda_kernel.cu',
-        ]),
-        CUDAExtension('kaolin.cuda.sided_distance', [
-            'kaolin/cuda/sided_distance.cpp',
-            'kaolin/cuda/sided_distance_cuda.cu',
-        ]),
-        CUDAExtension('kaolin.cuda.furthest_point_sampling', [
-            'kaolin/cuda/furthest_point_sampling.cpp',
-            'kaolin/cuda/furthest_point_sampling_cuda.cu',
-        ]),
-        CUDAExtension('kaolin.cuda.ball_query', [
-            'kaolin/cuda/ball_query.cpp',
-            'kaolin/cuda/ball_query_cuda.cu',
-        ]),
-        CUDAExtension('kaolin.cuda.three_nn', [
-            'kaolin/cuda/three_nn.cpp',
-            'kaolin/cuda/three_nn_cuda.cu',
-        ]),
-        CUDAExtension('kaolin.cuda.tri_distance', [
-            'kaolin/cuda/triangle_distance.cpp',
-            'kaolin/cuda/triangle_distance_cuda.cu',
-        ]),
-        CUDAExtension('kaolin.cuda.mesh_intersection', [
-            'kaolin/cuda/mesh_intersection.cpp',
-            'kaolin/cuda/mesh_intersection_cuda.cu',
-        ]),
-        CUDAExtension('kaolin.graphics.nmr.cuda.rasterize_cuda', [
-            'kaolin/graphics/nmr/cuda/rasterize_cuda.cpp',
-            'kaolin/graphics/nmr/cuda/rasterize_cuda_kernel.cu',
-        ]),
-=======
-requirements = [
-    'matplotlib<3.0.0',
-    'scikit-image',
-    'shapely',
-    'trimesh>=3.0',
-    'scipy',
-    'sphinx==2.2.0',    # pinned to resolve issue with docutils 0.16b0.dev
-    # 'sphinx_rtd_theme',
-    'pytest>=4.6',
-    'pytest-cov>=2.7',
-    'tqdm',
-    'pytest',
-    'pptk',
-    'Cython',
-    'autopep8',
-    'flake8',
-]
-
-
-if __name__ == '__main__':
-
-    build_deps()
-    setup(
-        # Metadata
-        name=package_name,
-        version=version,
-        author='nvidia',
-        description='Kaolin: A PyTorch library for accelerating 3D deep learning research',
-        url='',
-        long_description='',
-        license='',
-        python_requires='>3.6',
-
-        # Package info
-        packages=find_packages(exclude=('docs', 'test', 'examples')),
-
-        zip_safe=True,
-        install_requires=requirements
-        # ext_modules=ext_modules,
-        # cmdclass = {'build_ext': BuildExtension}
-
-    )
-
-    import torch
-    from torch.utils.cpp_extension import BuildExtension, CUDAExtension
-    import Cython
-    from Cython.Build import cythonize
-    import numpy as np
-
-    triangle_hash_module = Extension(
-        'kaolin.triangle_hash',
-        sources=[
-            'kaolin/cython/triangle_hash.pyx'
-        ],
-        include_dirs=[np.get_include()],
-        # libraries=['m']
-    )
-
-    mise_module = Extension(
-        'kaolin.mise',
-        sources=[
-            'kaolin/cython/mise.pyx'
-        ],
-        # libraries=['m'],
-        include_dirs=[np.get_include()]
-    )
-    mcubes_module = Extension(
-        'kaolin.mcubes',
-        sources=[
-            'kaolin/cython/mcubes.pyx',
-            'kaolin/cython/pywrapper.cpp',
-            'kaolin/cython/marchingcubes.cpp'
-        ],
-        language='c++',
-        extra_compile_args=['-std=c++11'],
-        include_dirs=[np.get_include()]
-    )
-    nnsearch_module = Extension(
-        'kaolin.nnsearch',
-        sources=[
-            'kaolin/cython/nnsearch.pyx'
-        ],
-        include_dirs=[np.get_include()]
-    )
-
-    ext_modules = [
-        triangle_hash_module,
-        mise_module,
-        mcubes_module,
-        nnsearch_module,
->>>>>>> 5b38634b
-    ]
     
     # If building with readthedocs, don't compile CUDA extensions
     if os.getenv('READTHEDOCS') != 'True':
-        ext_modules += [
+        cuda_extensions = [
             CUDAExtension('kaolin.cuda.load_textures', [
                 'kaolin/cuda/load_textures_cuda.cpp',
                 'kaolin/cuda/load_textures_cuda_kernel.cu',
@@ -247,6 +119,9 @@
                 'kaolin/graphics/nmr/cuda/rasterize_cuda.cpp',
                 'kaolin/graphics/nmr/cuda/rasterize_cuda_kernel.cu',
             ])]
+    else:
+        cuda_extensions = []
+      
 
     if use_cython:
         from Cython.Build import cythonize
@@ -268,7 +143,7 @@
         'shapely',
         'trimesh>=3.0',
         'scipy',
-        'sphinx',
+        'sphinx==2.2.0',    # pinned to resolve issue with docutils 0.16b0.dev
         'pytest>=4.6',
         'pytest-cov>=2.7',
         'tqdm',
