import os
import io
from torch.utils.cpp_extension import BuildExtension, CUDAExtension, CppExtension
from setuptools import setup, find_packages
import numpy as np


cwd = os.path.dirname(os.path.abspath(__file__))


PACKAGE_NAME = 'kaolin'
VERSION = '0.1.0'
DESCRIPTION = 'Kaolin: A PyTorch library for accelerating 3D deep learning research'
URL = 'https://github.com/NVIDIAGameWorks/kaolin'
AUTHOR = 'NVIDIA'
LICENSE = 'Apache License 2.0'
DOWNLOAD_URL = ''
LONG_DESCRIPTION = """
Kaolin is a PyTorch library aiming to accelerate 3D deep learning research. Kaolin provides efficient implementations
of differentiable 3D modules for use in deep learning systems. With functionality to load and preprocess several popular
3D datasets, and native functions to manipulate meshes, pointclouds, signed distance functions, and voxel grids, Kaolin
mitigates the need to write wasteful boilerplate code. Kaolin packages together several differentiable graphics modules
including rendering, lighting, shading, and view warping. Kaolin also supports an array of loss functions and evaluation
metrics for seamless evaluation and provides visualization functionality to render the 3D results. Importantly, we curate
a comprehensive model zoo comprising many state-of-the-art 3D deep learning architectures, to serve as a starting point
for future research endeavours.
"""


# Get version number from version.py
version = {}
with open("kaolin/version.py") as fp:
    exec(fp.read(), version)

def build_deps():
    print('Building nv-usd...')
    os.system('./buildusd.sh')


def read(*names, **kwargs):
    with io.open(
            os.path.join(os.path.dirname(__file__), *names),
            encoding=kwargs.get('encoding', 'utf8')
    ) as fp:
        return fp.read()


def get_extensions():
    use_cython = os.getenv('USE_CYTHON')
    ext = '.pyx' if use_cython else '.cpp'
    cython_extensions = [
        CppExtension(
            'kaolin.triangle_hash',
            sources=[
                f'kaolin/cython/triangle_hash{ext}'
            ],
        ),
        CppExtension(
            'kaolin.triangle_hash',
            sources=[
                f'kaolin/cython/triangle_hash{ext}'
            ],
        ),
        CppExtension(
            'kaolin.mise',
            sources=[
                f'kaolin/cython/mise{ext}'
            ],
        ),
        CppExtension(
            'kaolin.mcubes',
            sources=[
                f'kaolin/cython/mcubes{ext}',
                'kaolin/cython/pywrapper.cpp',
                'kaolin/cython/marchingcubes.cpp'
            ],
            extra_compile_args=['-std=c++11'],
        ),
        CppExtension(
            'kaolin.nnsearch',
            sources=[
                f'kaolin/cython/nnsearch{ext}'
            ],
        ),
    ]

    # If building with readthedocs, don't compile CUDA extensions
    if os.getenv('READTHEDOCS') != 'True':
        cuda_extensions = [
            CUDAExtension('kaolin.cuda.load_textures', [
                'kaolin/cuda/load_textures_cuda.cpp',
                'kaolin/cuda/load_textures_cuda_kernel.cu',
            ]),
            CUDAExtension('kaolin.cuda.sided_distance', [
                'kaolin/cuda/sided_distance.cpp',
                'kaolin/cuda/sided_distance_cuda.cu',
            ]),
            CUDAExtension('kaolin.cuda.furthest_point_sampling', [
                'kaolin/cuda/furthest_point_sampling.cpp',
                'kaolin/cuda/furthest_point_sampling_cuda.cu',
            ]),
            CUDAExtension('kaolin.cuda.ball_query', [
                'kaolin/cuda/ball_query.cpp',
                'kaolin/cuda/ball_query_cuda.cu',
            ]),
            CUDAExtension('kaolin.cuda.three_nn', [
                'kaolin/cuda/three_nn.cpp',
                'kaolin/cuda/three_nn_cuda.cu',
            ]),
            CUDAExtension('kaolin.cuda.tri_distance', [
                'kaolin/cuda/triangle_distance.cpp',
                'kaolin/cuda/triangle_distance_cuda.cu',
            ]),
            CUDAExtension('kaolin.cuda.mesh_intersection', [
                'kaolin/cuda/mesh_intersection.cpp',
                'kaolin/cuda/mesh_intersection_cuda.cu',
            ]),
            CUDAExtension('kaolin.graphics.nmr.cuda.rasterize_cuda', [
                'kaolin/graphics/nmr/cuda/rasterize_cuda.cpp',
                'kaolin/graphics/nmr/cuda/rasterize_cuda_kernel.cu',
<<<<<<< HEAD
            ]),
            CUDAExtension('kaolin.graphics.dib_renderer.cuda.rasterizer', [
                'kaolin/graphics/dib_renderer/cuda/rasterizer.cpp',
                'kaolin/graphics/dib_renderer/cuda/rasterizer_cuda.cu',
                'kaolin/graphics/dib_renderer/cuda/rasterizer_cuda_back.cu',
            ]),
        ]
=======
            ])]
    else:
        cuda_extensions = []
      

    if use_cython:
        from Cython.Build import cythonize
        from Cython.Compiler import Options
        compiler_directives = Options.get_directive_defaults()
        compiler_directives["emit_code_comments"] = False
        cython_extensions = cythonize(cython_extensions, language='c++',
                                      compiler_directives=compiler_directives)

    return cython_extensions + cuda_extensions


cwd = os.path.dirname(os.path.abspath(__file__))
>>>>>>> bbfbfa8f

def get_requirements():
    return [
        'matplotlib<3.0.0',
        'scikit-image',
        'shapely',
        'trimesh>=3.0',
        'scipy',
        'sphinx==2.2.0',    # pinned to resolve issue with docutils 0.16b0.dev
        'pytest>=4.6',
        'pytest-cov>=2.7',
        'tqdm',
        'pytest',
        'pptk',
        'autopep8',
        'flake8',
    ]


if __name__ == '__main__':
    build_deps()
    setup(
        # Metadata
        name=PACKAGE_NAME,
        version=version['__version__'],
        author=AUTHOR,
        description=DESCRIPTION,
        url=URL,
        long_description=LONG_DESCRIPTION,
        license=LICENSE,
        python_requires='>3.6',

        # Package info
        packages=find_packages(exclude=('docs', 'test', 'examples')),
        install_requires=get_requirements(),
        zip_safe=True,
        ext_modules=get_extensions(),
        include_dirs=[np.get_include()],
        cmdclass={'build_ext': BuildExtension}
    )<|MERGE_RESOLUTION|>--- conflicted
+++ resolved
@@ -31,6 +31,7 @@
 version = {}
 with open("kaolin/version.py") as fp:
     exec(fp.read(), version)
+
 
 def build_deps():
     print('Building nv-usd...')
@@ -118,7 +119,6 @@
             CUDAExtension('kaolin.graphics.nmr.cuda.rasterize_cuda', [
                 'kaolin/graphics/nmr/cuda/rasterize_cuda.cpp',
                 'kaolin/graphics/nmr/cuda/rasterize_cuda_kernel.cu',
-<<<<<<< HEAD
             ]),
             CUDAExtension('kaolin.graphics.dib_renderer.cuda.rasterizer', [
                 'kaolin/graphics/dib_renderer/cuda/rasterizer.cpp',
@@ -126,11 +126,8 @@
                 'kaolin/graphics/dib_renderer/cuda/rasterizer_cuda_back.cu',
             ]),
         ]
-=======
-            ])]
     else:
         cuda_extensions = []
-      
 
     if use_cython:
         from Cython.Build import cythonize
@@ -144,7 +141,7 @@
 
 
 cwd = os.path.dirname(os.path.abspath(__file__))
->>>>>>> bbfbfa8f
+
 
 def get_requirements():
     return [
