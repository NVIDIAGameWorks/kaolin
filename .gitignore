--- conflicted
+++ resolved
@@ -194,11 +194,8 @@
 
 # Results directory for examples
 examples/renderers/DIB-R/results/
-<<<<<<< HEAD
 examples/renderers/NMR/results/
-=======
 
 # example outputs
 cache/
-log/
->>>>>>> 1530b35c
+log/